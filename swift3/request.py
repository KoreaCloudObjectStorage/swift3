--- conflicted
+++ resolved
@@ -62,35 +62,7 @@
 ])
 
 
-<<<<<<< HEAD
-def validate_bucket_name(name):
-    """
-    Validates the name of the bucket against S3 criteria,
-    http://docs.amazonwebservices.com/AmazonS3/latest/BucketRestrictions.html
-    True if valid, False otherwise
-    """
-
-    if name.endswith('_segments'):
-        return True
-
-    if '_' in name or len(name) < 3 or len(name) > 63 or not \
-        name[-1].isalnum():
-        # Bucket names should not contain underscores (_)
-        # Bucket names must end with a lowercase letter or number
-        # Bucket names should be between 3 and 63 characters long
-        return False
-    elif '.-' in name or '-.' in name or '..' in name or not name[0].isalnum():
-        # Bucket names cannot contain dashes next to periods
-        # Bucket names cannot contain two adjacent periods
-        # Bucket names Must start with a lowercase letter or a number
-        return False
-    elif re.match("^(([0-9]|[1-9][0-9]|1[0-9]{2}|2[0-4][0-9]|25[0-5])\.){3}"
-                  "([0-9]|[1-9][0-9]|1[0-9]{2}|2[0-4][0-9]|25[0-5])$", name):
-        # Bucket names cannot be formatted as an IP Address
-        return False
-    else:
-        return True
-=======
+
 def _header_acl_property(resource):
     """
     Set and retrieve the acl in self.headers
@@ -107,7 +79,6 @@
 
     return property(getter, setter, deleter,
                     doc='Get and set the %s acl property' % resource)
->>>>>>> 65e9db5d
 
 
 class Request(swob.Request):
@@ -125,15 +96,11 @@
         self.bucket_in_host = self._parse_host()
         self.container_name, self.object_name = self._parse_uri()
         self._validate_headers()
-<<<<<<< HEAD
         if env['REQUEST_METHOD'] == 'PUT' and 'POLICY' in env:
             self.token = base64.urlsafe_b64encode(env['POLICY'])
         else:
             self.token = base64.urlsafe_b64encode(self._canonical_string())
-=======
-        self.token = base64.urlsafe_b64encode(self._canonical_string())
         self.account = None
->>>>>>> 65e9db5d
         self.user_id = None
         self.slo_enabled = slo_enabled
 
@@ -176,17 +143,11 @@
             return self.bucket_in_host, obj
 
         bucket, obj = self.split_path(0, 2, True)
-<<<<<<< HEAD
-        if bucket and not validate_bucket_name(bucket):
-            raise InvalidURI(self.path)
-        return bucket, obj
-=======
 
         if bucket and not validate_bucket_name(bucket):
             # Ignore GET service case
             raise InvalidBucketName(bucket)
         return (bucket, obj)
->>>>>>> 65e9db5d
 
     def _parse_authorization(self):
         if 'AWSAccessKeyId' in self.params:
@@ -561,10 +522,7 @@
                 ],
                 'POST': [
                     HTTP_ACCEPTED,
-<<<<<<< HEAD
                     HTTP_OK,
-=======
->>>>>>> 65e9db5d
                 ],
                 'DELETE': [
                     HTTP_NO_CONTENT,
@@ -594,10 +552,7 @@
                     HTTP_NOT_FOUND: (NoSuchBucket, container),
                 },
                 'PUT': {
-<<<<<<< HEAD
-=======
                     HTTP_ACCEPTED: (BucketAlreadyExists, container),
->>>>>>> 65e9db5d
                 },
                 'POST': {
                     HTTP_NOT_FOUND: (NoSuchBucket, container),
@@ -648,14 +603,7 @@
         """
 
         method = method or self.environ['REQUEST_METHOD']
-<<<<<<< HEAD
         query = query or self.params
-        sw_req = self.to_swift_req(method=method, query=query)
-
-        if self.container_name.endswith('_segments') and \
-           method not in ('GET', 'HEAD'):
-            raise InvalidURI(self.path)
-=======
 
         if container is None:
             container = self.container_name
@@ -664,7 +612,10 @@
 
         sw_req = self.to_swift_req(method, container, obj, headers=headers,
                                    body=body, query=query)
->>>>>>> 65e9db5d
+
+        if self.container_name.endswith('_segments') and \
+           method not in ('GET', 'HEAD'):
+            raise InvalidURI(self.path)
 
         sw_resp = sw_req.get_response(app)
         resp = Response.from_swift_resp(sw_resp)
@@ -782,7 +733,7 @@
             self.user_id = "%s:%s" % (sw_resp.environ['HTTP_X_TENANT_NAME'],
                                       sw_resp.environ['HTTP_X_USER_NAME'])
             self.user_id = utf8encode(self.user_id)
-            self.token = sw_resp.environ['HTTP_X_AUTH_TOKEN']
+            self.token = sw_req.environ['HTTP_X_AUTH_TOKEN']
             # Need to skip S3 authorization since authtoken middleware
             # overwrites account in PATH_INFO
             del self.headers['Authorization']
