# Copyright (c) 2010-2014 OpenStack Foundation.
#
# Licensed under the Apache License, Version 2.0 (the "License");
# you may not use this file except in compliance with the License.
# You may obtain a copy of the License at
#
#    http://www.apache.org/licenses/LICENSE-2.0
#
# Unless required by applicable law or agreed to in writing, software
# distributed under the License is distributed on an "AS IS" BASIS,
# WITHOUT WARRANTIES OR CONDITIONS OF ANY KIND, either express or
# implied.
# See the License for the specific language governing permissions and
# limitations under the License.

from swift3.controllers.base import Controller, bucket_operation
from swift3.etree import Element, SubElement, fromstring, tostring, \
    XMLSyntaxError, DocumentInvalid
from swift3.response import HTTPOk, S3NotImplemented, NoSuchKey, \
    ErrorResponse, MalformedXML, UserKeyMustBeSpecified, AccessDenied
from swift3.cfg import CONF
from swift3.utils import LOGGER

MAX_MULTI_DELETE_BODY_SIZE = 61365


class MultiObjectDeleteController(Controller):
    """
    Handles Delete Multiple Objects, which is logged as a MULTI_OBJECT_DELETE
    operation in the S3 server log.
    """
    def _gen_error_body(self, error, elem, delete_list):
        for key, version in delete_list:
            if version is not None:
                # TODO: delete the specific version of the object
                raise S3NotImplemented()

            error_elem = SubElement(elem, 'Error')
            SubElement(error_elem, 'Key').text = key
            SubElement(error_elem, 'Code').text = error.__class__.__name__
            SubElement(error_elem, 'Message').text = error._msg

        return tostring(elem)

    @bucket_operation
    def POST(self, req):
        """
        Handles Delete Multiple Objects.
        """
        def object_key_iter(elem):
            for obj in elem.iterchildren('Object'):
                key = obj.find('./Key').text
                if not key:
                    raise UserKeyMustBeSpecified()
                version = obj.find('./VersionId')
                if version is not None:
                    version = version.text

                yield key, version

        try:
            xml = req.xml(MAX_MULTI_DELETE_BODY_SIZE, check_md5=True)
            elem = fromstring(xml, 'Delete')

            quiet = elem.find('./Quiet')
            if quiet is not None and quiet.text.lower() == 'true':
                self.quiet = True
            else:
                self.quiet = False

            delete_list = list(object_key_iter(elem))
            if len(delete_list) > CONF.max_multi_delete_objects:
                raise MalformedXML()
        except (XMLSyntaxError, DocumentInvalid):
            raise MalformedXML()
        except ErrorResponse:
            raise
        except Exception as e:
            LOGGER.error(e)
            raise

        elem = Element('DeleteResult')

<<<<<<< HEAD
        xml = req.xml(MAX_MULTI_DELETE_BODY_SIZE)

        quiet = fromstring(xml, 'Delete').find('Quiet')
        if quiet is not None:
            quiet = quiet.text.lower()

        req.headers['Content-Length'] = 0

        for key, version in object_key_iter(xml):
=======
        # check bucket existence
        try:
            req.get_response(self.app, 'HEAD')
        except AccessDenied as error:
            body = self._gen_error_body(error, elem, delete_list)
            return HTTPOk(body=body)

        for key, version in delete_list:
>>>>>>> 65e9db5d
            if version is not None:
                # TODO: delete the specific version of the object
                raise S3NotImplemented()

            req.object_name = key

            try:
                req.get_response(self.app, method='DELETE')
            except NoSuchKey:
                pass
            except ErrorResponse as e:
                error = SubElement(elem, 'Error')
                SubElement(error, 'Key').text = key
                SubElement(error, 'Code').text = e.__class__.__name__
                SubElement(error, 'Message').text = e._msg
                continue

<<<<<<< HEAD
            if quiet == 'true':
                continue

            deleted = SubElement(elem, 'Deleted')
            SubElement(deleted, 'Key').text = key
=======
            if not self.quiet:
                deleted = SubElement(elem, 'Deleted')
                SubElement(deleted, 'Key').text = key
>>>>>>> 65e9db5d

        body = tostring(elem)

        return HTTPOk(body=body)<|MERGE_RESOLUTION|>--- conflicted
+++ resolved
@@ -81,17 +81,6 @@
 
         elem = Element('DeleteResult')
 
-<<<<<<< HEAD
-        xml = req.xml(MAX_MULTI_DELETE_BODY_SIZE)
-
-        quiet = fromstring(xml, 'Delete').find('Quiet')
-        if quiet is not None:
-            quiet = quiet.text.lower()
-
-        req.headers['Content-Length'] = 0
-
-        for key, version in object_key_iter(xml):
-=======
         # check bucket existence
         try:
             req.get_response(self.app, 'HEAD')
@@ -100,7 +89,6 @@
             return HTTPOk(body=body)
 
         for key, version in delete_list:
->>>>>>> 65e9db5d
             if version is not None:
                 # TODO: delete the specific version of the object
                 raise S3NotImplemented()
@@ -118,17 +106,9 @@
                 SubElement(error, 'Message').text = e._msg
                 continue
 
-<<<<<<< HEAD
-            if quiet == 'true':
-                continue
-
-            deleted = SubElement(elem, 'Deleted')
-            SubElement(deleted, 'Key').text = key
-=======
             if not self.quiet:
                 deleted = SubElement(elem, 'Deleted')
                 SubElement(deleted, 'Key').text = key
->>>>>>> 65e9db5d
 
         body = tostring(elem)
 
