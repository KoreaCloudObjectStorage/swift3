# Copyright (c) 2010-2014 OpenStack Foundation.
#
# Licensed under the Apache License, Version 2.0 (the "License");
# you may not use this file except in compliance with the License.
# You may obtain a copy of the License at
#
#    http://www.apache.org/licenses/LICENSE-2.0
#
# Unless required by applicable law or agreed to in writing, software
# distributed under the License is distributed on an "AS IS" BASIS,
# WITHOUT WARRANTIES OR CONDITIONS OF ANY KIND, either express or
# implied.
# See the License for the specific language governing permissions and
# limitations under the License.

from swift.common.http import HTTP_OK
from swift.common.swob import Range, content_range_header_value

from swift3.controllers.base import Controller
from swift3.response import S3NotImplemented, InvalidRange, HTTPPartialContent


class ObjectController(Controller):
    """
    Handles requests on objects
    """
    def _gen_head_range_resp(self, req_range, resp):
        """
        Swift doesn't handle Range header for HEAD requests.
        So, this mothod generates HEAD range response from HEAD response.
        S3 return HEAD range response, if the value of range satisfies the
        conditions which are described in the following document.
        - http://www.w3.org/Protocols/rfc2616/rfc2616-sec14.html#sec14.35
        """
        length = long(resp.headers.get('Content-Length'))

        try:
            content_range = Range(req_range)
        except ValueError:
            return resp

        ranges = content_range.ranges_for_length(length)
        if ranges == []:
            raise InvalidRange()
        elif ranges:
            if len(ranges) == 1:
                start, end = ranges[0]
                resp.headers['Content-Range'] = \
                    content_range_header_value(start, end, length)
                resp.headers['Content-Length'] = (end - start)
                return HTTPPartialContent(headers=resp.headers)
            else:
                # TODO: It is necessary to confirm whether need to respond to
                #       multi-part response.(e.g. bytes=0-10,20-30)
                pass

        return resp

    def GETorHEAD(self, req):
        resp = req.get_response(self.app)

        if req.method == 'HEAD':
            resp.app_iter = None

        for key in ('content-type', 'content-language', 'expires',
                    'cache-control', 'content-disposition',
                    'content-encoding'):
            if 'response-' + key in req.params:
                resp.headers[key] = req.params['response-' + key]

        return resp

    def HEAD(self, req):
        """
        Handle HEAD Object request
        """
        resp = self.GETorHEAD(req)

        if 'range' in req.headers:
            req_range = req.headers['range']
            resp = self._gen_head_range_resp(req_range, resp)

        return resp

    def GET(self, req):
        """
        Handle GET Object request
        """
        return self.GETorHEAD(req)

    def PUT(self, req):
        """
        Handle PUT Object and PUT Object (Copy) request
        """
        req.check_copy_source(self.app)
        resp = req.get_response(self.app)

        if 'X-Amz-Copy-Source' in req.headers:
            resp.append_copy_resp_body(req.controller_name)

        resp.status = HTTP_OK
        return resp

    def POST(self, req):
<<<<<<< HEAD
        return req.get_response(self.app)
=======
        raise S3NotImplemented()
>>>>>>> 65e9db5d

    def DELETE(self, req):
        """
        Handle DELETE Object request
        """
        return req.get_response(self.app)<|MERGE_RESOLUTION|>--- conflicted
+++ resolved
@@ -102,11 +102,7 @@
         return resp
 
     def POST(self, req):
-<<<<<<< HEAD
         return req.get_response(self.app)
-=======
-        raise S3NotImplemented()
->>>>>>> 65e9db5d
 
     def DELETE(self, req):
         """
