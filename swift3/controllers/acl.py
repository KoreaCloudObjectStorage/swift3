--- conflicted
+++ resolved
@@ -179,22 +179,6 @@
             raise S3NotImplemented()
         else:
             # Handle Bucket ACL
-<<<<<<< HEAD
-
-            # We very likely have an XML-based ACL request.
-            translated_acl = swift_acl_translate(req.xml(MAX_ACL_BODY_SIZE),
-                                                 xml=True)
-            if translated_acl == 'NotImplemented':
-                raise S3NotImplemented()
-            elif translated_acl == 'InvalidArgument':
-                raise MalformedACLError()
-            for header, acl in translated_acl:
-                req.headers[header] = acl
-
-            req.environ['REQUEST_METHOD'] = 'POST'
-
-            resp = req.get_response(self.app)
-=======
             xml = req.xml(MAX_ACL_BODY_SIZE)
             if 'HTTP_X_AMZ_ACL' in req.environ and xml:
                 # S3 doesn't allow to give ACL with both ACL header and body.
@@ -212,7 +196,6 @@
                     req.headers[header] = acl
 
             resp = req.get_response(self.app, 'POST')
->>>>>>> 65e9db5d
             resp.status = HTTP_OK
             resp.headers.update({'Location': req.container_name})
 
