# Copyright (c) 2010-2014 OpenStack Foundation.
#
# Licensed under the Apache License, Version 2.0 (the "License");
# you may not use this file except in compliance with the License.
# You may obtain a copy of the License at
#
#    http://www.apache.org/licenses/LICENSE-2.0
#
# Unless required by applicable law or agreed to in writing, software
# distributed under the License is distributed on an "AS IS" BASIS,
# WITHOUT WARRANTIES OR CONDITIONS OF ANY KIND, either express or
# implied.
# See the License for the specific language governing permissions and
# limitations under the License.

<<<<<<< HEAD
from simplejson import loads
from copy import copy

from swift.common.http import HTTP_OK
from swift.common.utils import get_logger
from swift.common.wsgi import make_pre_authed_request
=======
from swift.common.http import HTTP_OK
from swift.common.utils import json
>>>>>>> 65e9db5d

from swift3.controllers.base import Controller
from swift3.controllers.acl import handle_acl_header
from swift3.etree import Element, SubElement, tostring, fromstring, \
    XMLSyntaxError, DocumentInvalid
from swift3.response import HTTPOk, S3NotImplemented, InvalidArgument, \
    MalformedXML, InvalidLocationConstraint, NoSuchBucket
from swift3.cfg import CONF
from swift3.utils import LOGGER

MAX_PUT_BUCKET_BODY_SIZE = 4194304  # 4MB


class BucketController(Controller):
    """
    Handles bucket request.
    """
    def HEAD(self, req):
        """
        Handle HEAD Bucket (Get Metadata) request
        """
        resp = req.get_response(self.app)

        return HTTPOk(headers=resp.headers)

    def GET(self, req):
        """
        Handle GET Bucket (List Objects) request
        """

        max_keys = req.get_validated_param('max-keys', CONF.max_bucket_listing)
        # TODO: Separate max_bucket_listing and default_bucket_listing
        max_keys = min(max_keys, CONF.max_bucket_listing)

        encoding_type = req.params.get('encoding-type')
        if encoding_type is not None and encoding_type != 'url':
            err_msg = 'Invalid Encoding Method specified in Request'
            raise InvalidArgument('encoding-type', encoding_type, err_msg)

        query = {
            'format': 'json',
            'limit': max_keys + 1,
        }
        if 'marker' in req.params:
            query.update({'marker': req.params['marker']})
        if 'prefix' in req.params:
            query.update({'prefix': req.params['prefix']})
        if 'delimiter' in req.params:
            query.update({'delimiter': req.params['delimiter']})
        if 'lifecycle' in req.params:
            query.update({'lifecycle': req.params['lifecycle']})
        if 'lifecycle_rule' in req.params:
            query.update({'lifecycle_rule': req.params['lifecycle_rule']})

        resp = req.get_response(self.app, query=query)

<<<<<<< HEAD
        if 'X-Lifecycle-Response' in resp.headers:
            return resp

        objects = loads(resp.body)
=======
        objects = json.loads(resp.body)
>>>>>>> 65e9db5d

        elem = Element('ListBucketResult')
        SubElement(elem, 'Name').text = req.container_name
        SubElement(elem, 'Prefix').text = req.params.get('prefix')
        SubElement(elem, 'Marker').text = req.params.get('marker')

        # in order to judge that truncated is valid, check whether
        # max_keys + 1 th element exists in swift.
        is_truncated = max_keys > 0 and len(objects) > max_keys
        objects = objects[:max_keys]

        if is_truncated and 'delimiter' in req.params:
            if 'name' in objects[-1]:
                SubElement(elem, 'NextMarker').text = \
                    objects[-1]['name']
            if 'subdir' in objects[-1]:
                SubElement(elem, 'NextMarker').text = \
                    objects[-1]['subdir']

        SubElement(elem, 'MaxKeys').text = str(max_keys)
<<<<<<< HEAD
        SubElement(elem, 'Delimiter').text = req.params.get('delimiter')
        if max_keys > 0 and len(objects) == max_keys + 1:
            is_truncated = 'true'
        else:
            is_truncated = 'false'
        SubElement(elem, 'IsTruncated').text = is_truncated

        next_marker = ''
        for o in objects[:max_keys]:
            if 'name' not in o:
                continue

            next_marker = o['name']
            path = resp.request.path_info + '/' + o['name']
            oreq = make_pre_authed_request(req.environ, method='HEAD',
                                           path=path)
            oresp = oreq.get_response(self.app)
            if 'X-Object-Meta-Glacier' in oresp.headers:
                o['class'] = 'GLACIER'
            else:
                o['class'] = 'STANDARD'

        if 'delimiter' in req.params and is_truncated == 'true':
            SubElement(elem, 'NextMarker').text = next_marker

        for o in objects[:max_keys]:
=======

        if 'delimiter' in req.params:
            SubElement(elem, 'Delimiter').text = req.params['delimiter']

        if encoding_type is not None:
            SubElement(elem, 'EncodingType').text = encoding_type

        SubElement(elem, 'IsTruncated').text = \
            'true' if is_truncated else 'false'

        for o in objects:
>>>>>>> 65e9db5d
            if 'subdir' not in o:
                contents = SubElement(elem, 'Contents')
                SubElement(contents, 'Key').text = o['name']
                SubElement(contents, 'LastModified').text = \
                    o['last_modified'] + 'Z'
                SubElement(contents, 'ETag').text = o['hash']
                SubElement(contents, 'Size').text = str(o['bytes'])
<<<<<<< HEAD
                add_canonical_user(contents, 'Owner', req.user_id)
                SubElement(contents, 'StorageClass').text = o['class']
=======
                owner = SubElement(contents, 'Owner')
                SubElement(owner, 'ID').text = req.user_id
                SubElement(owner, 'DisplayName').text = req.user_id
                SubElement(contents, 'StorageClass').text = 'STANDARD'
>>>>>>> 65e9db5d

        for o in objects:
            if 'subdir' in o:
                common_prefixes = SubElement(elem, 'CommonPrefixes')
                SubElement(common_prefixes, 'Prefix').text = o['subdir']

        body = tostring(elem, encoding_type=encoding_type)

        return HTTPOk(body=body, content_type='application/xml')

    def PUT(self, req):
        """
        Handle PUT Bucket request
        """
        xml = req.xml(MAX_PUT_BUCKET_BODY_SIZE)

        if req.query_string in ('lifecycle', 'lifecycle_rule'):
            xml = None

        if xml:
            # check location
            try:
                elem = fromstring(xml, 'CreateBucketConfiguration')
                location = elem.find('./LocationConstraint').text
            except (XMLSyntaxError, DocumentInvalid):
                raise MalformedXML()
            except Exception as e:
                LOGGER.error(e)
                raise

            if location != CONF.location:
                # Swift3 cannot support multiple reagions now.
                raise InvalidLocationConstraint()

        if 'HTTP_X_AMZ_ACL' in req.environ:
            handle_acl_header(req)

        resp = req.get_response(self.app)
<<<<<<< HEAD
        if 'X-Lifecycle-Response' not in resp.headers:
            resp.status = HTTP_OK
=======

        resp.status = HTTP_OK
>>>>>>> 65e9db5d
        resp.location = '/' + req.container_name

        return resp

    def DELETE(self, req):
        """
        Handle DELETE Bucket request
        """
        if req.params:
            return req.get_response(self.app)

        head_req = copy(req)
        container = head_req.container_name
        head_req.container_name = container + '_segments'
        try:
            resp = head_req.get_response(self.app, 'HEAD')
            sw_req = head_req.to_swift_req(method='DELETE')
            resp = sw_req.get_response(self.app)
        except NoSuchBucket as e:
            # If _segments bucket is not exist, exception will be occurence.
            pass

        head_req.container_name = container
        head_req.get_response(self.app, 'DELETE', query={'lifecycle': ''})

        return req.get_response(self.app)

    def POST(self, req):
        """
        Handle POST Bucket request
        """
        raise S3NotImplemented()<|MERGE_RESOLUTION|>--- conflicted
+++ resolved
@@ -13,17 +13,11 @@
 # See the License for the specific language governing permissions and
 # limitations under the License.
 
-<<<<<<< HEAD
-from simplejson import loads
 from copy import copy
 
-from swift.common.http import HTTP_OK
-from swift.common.utils import get_logger
 from swift.common.wsgi import make_pre_authed_request
-=======
 from swift.common.http import HTTP_OK
 from swift.common.utils import json
->>>>>>> 65e9db5d
 
 from swift3.controllers.base import Controller
 from swift3.controllers.acl import handle_acl_header
@@ -80,14 +74,10 @@
 
         resp = req.get_response(self.app, query=query)
 
-<<<<<<< HEAD
         if 'X-Lifecycle-Response' in resp.headers:
             return resp
 
-        objects = loads(resp.body)
-=======
         objects = json.loads(resp.body)
->>>>>>> 65e9db5d
 
         elem = Element('ListBucketResult')
         SubElement(elem, 'Name').text = req.container_name
@@ -108,20 +98,20 @@
                     objects[-1]['subdir']
 
         SubElement(elem, 'MaxKeys').text = str(max_keys)
-<<<<<<< HEAD
-        SubElement(elem, 'Delimiter').text = req.params.get('delimiter')
-        if max_keys > 0 and len(objects) == max_keys + 1:
-            is_truncated = 'true'
-        else:
-            is_truncated = 'false'
-        SubElement(elem, 'IsTruncated').text = is_truncated
-
-        next_marker = ''
-        for o in objects[:max_keys]:
+
+        if 'delimiter' in req.params:
+            SubElement(elem, 'Delimiter').text = req.params['delimiter']
+
+        if encoding_type is not None:
+            SubElement(elem, 'EncodingType').text = encoding_type
+
+        SubElement(elem, 'IsTruncated').text = \
+            'true' if is_truncated else 'false'
+
+        for o in objects:
             if 'name' not in o:
                 continue
 
-            next_marker = o['name']
             path = resp.request.path_info + '/' + o['name']
             oreq = make_pre_authed_request(req.environ, method='HEAD',
                                            path=path)
@@ -131,23 +121,7 @@
             else:
                 o['class'] = 'STANDARD'
 
-        if 'delimiter' in req.params and is_truncated == 'true':
-            SubElement(elem, 'NextMarker').text = next_marker
-
-        for o in objects[:max_keys]:
-=======
-
-        if 'delimiter' in req.params:
-            SubElement(elem, 'Delimiter').text = req.params['delimiter']
-
-        if encoding_type is not None:
-            SubElement(elem, 'EncodingType').text = encoding_type
-
-        SubElement(elem, 'IsTruncated').text = \
-            'true' if is_truncated else 'false'
-
         for o in objects:
->>>>>>> 65e9db5d
             if 'subdir' not in o:
                 contents = SubElement(elem, 'Contents')
                 SubElement(contents, 'Key').text = o['name']
@@ -155,15 +129,11 @@
                     o['last_modified'] + 'Z'
                 SubElement(contents, 'ETag').text = o['hash']
                 SubElement(contents, 'Size').text = str(o['bytes'])
-<<<<<<< HEAD
-                add_canonical_user(contents, 'Owner', req.user_id)
                 SubElement(contents, 'StorageClass').text = o['class']
-=======
                 owner = SubElement(contents, 'Owner')
                 SubElement(owner, 'ID').text = req.user_id
                 SubElement(owner, 'DisplayName').text = req.user_id
                 SubElement(contents, 'StorageClass').text = 'STANDARD'
->>>>>>> 65e9db5d
 
         for o in objects:
             if 'subdir' in o:
@@ -202,15 +172,9 @@
             handle_acl_header(req)
 
         resp = req.get_response(self.app)
-<<<<<<< HEAD
         if 'X-Lifecycle-Response' not in resp.headers:
             resp.status = HTTP_OK
-=======
-
-        resp.status = HTTP_OK
->>>>>>> 65e9db5d
         resp.location = '/' + req.container_name
-
         return resp
 
     def DELETE(self, req):
