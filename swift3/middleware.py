# Copyright (c) 2010-2014 OpenStack Foundation.
#
# Licensed under the Apache License, Version 2.0 (the "License");
# you may not use this file except in compliance with the License.
# You may obtain a copy of the License at
#
#    http://www.apache.org/licenses/LICENSE-2.0
#
# Unless required by applicable law or agreed to in writing, software
# distributed under the License is distributed on an "AS IS" BASIS,
# WITHOUT WARRANTIES OR CONDITIONS OF ANY KIND, either express or
# implied.
# See the License for the specific language governing permissions and
# limitations under the License.

"""
The swift3 middleware will emulate the S3 REST api on top of swift.

The following operations are currently supported:

    * GET Service
    * DELETE Bucket
    * GET Bucket (List Objects)
    * PUT Bucket
    * DELETE Object
    * Delete Multiple Objects
    * GET Object
    * HEAD Object
    * PUT Object
    * PUT Object (Copy)

To add this middleware to your configuration, add the swift3 middleware
in front of the auth middleware, and before any other middleware that
look at swift requests (like rate limiting).

To set up your client, the access key will be the concatenation of the
account and user strings that should look like test:tester, and the
secret access key is the account password.  The host should also point
to the swift storage hostname.  It also will have to use the old style
calling format, and not the hostname based container format.

An example client using the python boto library might look like the
following for an SAIO setup::

    from boto.s3.connection import S3Connection
    connection = S3Connection(
        aws_access_key_id='test:tester',
        aws_secret_access_key='testing',
        port=8080,
        host='127.0.0.1',
        is_secure=False,
        calling_format=boto.s3.connection.OrdinaryCallingFormat())
"""

<<<<<<< HEAD
import rfc822

from cStringIO import StringIO

from swift.common.utils import get_logger, iter_multipart_mime_documents, \
    parse_content_disposition

from swift3.exception import NotS3Request
from swift3.request import Request
from swift3.response import HTTPOk, ErrorResponse, InternalError, MethodNotAllowed, \
    ResponseBase
from swift3.cfg import CONF

# List of  sub-resources that must be maintained as part of the HMAC
# signature string.
ALLOWED_SUB_RESOURCES = sorted([
    'acl', 'delete', 'lifecycle', 'location', 'logging', 'notification',
    'partNumber', 'policy', 'requestPayment', 'torrent', 'uploads', 'uploadId',
    'versionId', 'versioning', 'versions ', 'website'
])

#: The size of data to read from the form at any given time.
READ_CHUNK_SIZE = 4096
=======
from paste.deploy import loadwsgi

from swift.common.wsgi import PipelineWrapper, loadcontext

from swift3.exception import NotS3Request
from swift3.request import Request, S3AclRequest
from swift3.response import ErrorResponse, InternalError, MethodNotAllowed, \
    ResponseBase
from swift3.cfg import CONF
from swift3.utils import LOGGER
from swift.common.utils import get_logger
>>>>>>> 65e9db5d


class Swift3Middleware(object):
    """Swift3 S3 compatibility midleware"""
<<<<<<< HEAD

    def __init__(self, app, *args, **kwargs):
        self.app = app
        self.logger = get_logger(CONF, log_route='swift3')
        self.storage_domain = CONF.get('storage_domain', 'example.com')

    def __call__(self, env, start_response):
        try:
            # CORS
            resp = self.cors(env)

            if not resp:
                # SubdomainCallingFormat
                self.domain_remap(env)

                # POST
                self.post_request(env)

                req = Request(env)

                if req.is_service_request:
                    env['swift.source'] = 'account'
                elif req.is_bucket_request:
                    env['swift.source'] = 'container'
                elif req.is_object_request:
                    env['swift.source'] = 'object'

                resp = self.handle_request(req)
=======
    def __init__(self, app, conf, *args, **kwargs):
        self.app = app
        self.slo_enabled = True
        self.check_pipeline(conf)

    def __call__(self, env, start_response):
        try:
            if CONF.s3_acl:
                req = S3AclRequest(env, self.app, self.slo_enabled)
            else:
                req = Request(env, self.slo_enabled)
            resp = self.handle_request(req)
>>>>>>> 65e9db5d
        except NotS3Request:
            resp = self.app
        except ErrorResponse as err_resp:
            if isinstance(err_resp, InternalError):
                LOGGER.exception(err_resp)
            resp = err_resp
        except Exception as e:
            LOGGER.exception(e)
            resp = InternalError(reason=e)

        if isinstance(resp, ResponseBase) and 'swift.trans_id' in env:
            resp.headers['x-amz-id-2'] = env['swift.trans_id']
            resp.headers['x-amz-request-id'] = env['swift.trans_id']

        return resp(env, start_response)

    def cors(self, env):
        method = env['REQUEST_METHOD'] if 'REQUEST_METHOD' in env else None
        if method != 'OPTIONS':
            return

        resp = HTTPOk()
        resp.headers = dict()
        resp.headers['Access-Control-Allow-Origin'] = '*'
        resp.headers['Access-Control-Allow-Methods'] = 'GET, PUT, POST, DELETE, HEAD'
        resp.headers['Access-Control-Allow-Headers'] = 'content-type'
        resp.headers['Access-Control-Max-Age'] = '3000'
        resp.headers['Vary'] = 'Origin, Access-Control-Request-Headers, Access-Control-Request-Method'
        resp.headers['Content-Length'] = '0'

        return resp

    def domain_remap(self, env):
        if not self.storage_domain:
            return

        key = None
        if 'HTTP_HOST' in env:
            key = 'HTTP_HOST'
        elif 'SERVER_NAME' in env:
            key = 'SERVER_NAME'

        if not key:
            return

        given_domain = env[key]
        if not given_domain:
            return

        # remove port
        if ':' in given_domain:
            given_domain = given_domain.rsplit(':', 1)[0]
            if not given_domain:
                return

        dotted_storage_domain = '.' + self.storage_domain
        if not given_domain.endswith(dotted_storage_domain):
            return

        bucket_name = given_domain[:-len(dotted_storage_domain)]
        if not bucket_name:
            return

        env['PATH_INFO'] = '/' + bucket_name + env['PATH_INFO']
        env['RAW_PATH_INFO'] = env['PATH_INFO']
        env[key] = env[key][len(bucket_name) + 1:]

        self.logger.debug('Calling Swift3 Middleware - Domain is remapped')


    def post_request(self, env):
        if env.get('REQUEST_METHOD') != 'POST':
            return

        content_type, attrs = \
            parse_content_disposition(env.get('CONTENT_TYPE') or '')
        if content_type != 'multipart/form-data' or 'boundary' not in attrs:
            return

        attributes = self._translate_form(env, attrs['boundary'])

        del env['CONTENT_TYPE']

        env['REQUEST_METHOD'] = 'PUT'

        env_key = 'HTTP_AUTHORIZATION'
        if 'awsaccesskeyid' in attributes and 'signature' in attributes:
            env[env_key] = 'AWS ' + attributes['awsaccesskeyid'] + ':' + attributes['signature']

        env_key = 'POLICY'
        if 'policy' in attributes:
            env[env_key] = attributes['policy']

        env_key = 'PATH_INFO'
        if 'key' in attributes:
            env[env_key] += attributes['key'].lstrip('/')
            env['RAW_PATH_INFO'] = env[env_key]

        env_key = 'CONTENT_LENGTH'
        if 'file' in attributes:
            data = attributes['file']
            env['wsgi.input'] = StringIO(data)
            env[env_key] = str(len(data))

    def _translate_form(self, env, boundary):
        attributes = dict()

        for fp in iter_multipart_mime_documents(env['wsgi.input'], boundary):
            hdrs = rfc822.Message(fp, 0)
            disp, attrs = \
                parse_content_disposition(hdrs.getheader('Content-Disposition',
                                                         ''))
            if disp != 'form-data':
                continue

            data = ''
            while True:
                chunk = fp.read(READ_CHUNK_SIZE)
                if not chunk:
                    break
                data += chunk

            if 'name' in attrs:
                attributes[attrs['name'].lower()] = data

        return attributes

    def handle_request(self, req):
        LOGGER.debug('Calling Swift3 Middleware')
        LOGGER.debug(req.__dict__)

        controller = req.controller(self.app)
        if hasattr(controller, req.method):
            res = getattr(controller, req.method)(req)
        else:
            raise MethodNotAllowed(req.method,
                                   req.controller.resource_type())

        return res

    def check_pipeline(self, conf):
        """
        Check that proxy-server.conf has an appropriate pipeline for swift3.
        """
        if conf.get('__file__', None) is None:
            return

        ctx = loadcontext(loadwsgi.APP, conf.__file__)
        pipeline = str(PipelineWrapper(ctx)).split(' ')

        # Add compatible with 3rd party middleware.
        if check_filter_order(pipeline,
                              ['swift3', 'proxy-server']):

            auth_pipeline = pipeline[pipeline.index('swift3') + 1:
                                     pipeline.index('proxy-server')]

            # Check SLO middleware
            if 'slo' not in auth_pipeline:
                self.slo_enabled = False
                LOGGER.warning('swift3 middleware is required SLO middleware '
                               'to support multi-part upload, please add it '
                               'in pipline')

            if not conf.auth_pipeline_check:
                LOGGER.debug('Skip pipeline auth check.')
                return

            if 'tempauth' in auth_pipeline:
                LOGGER.debug('Use tempauth middleware.')
                return
            elif 'keystoneauth' in auth_pipeline:
                if check_filter_order(auth_pipeline,
                                      ['s3token',
                                       'authtoken',
                                       'keystoneauth']):
                    LOGGER.debug('Use keystone middleware.')
                    return

            elif len(auth_pipeline):
                LOGGER.debug('Use third party(unknown) auth middleware.')
                return

        raise ValueError('Invalid proxy pipeline: %s' % pipeline)


def check_filter_order(pipeline, required_filters):
    """
    Check that required filters are present in order in the pipeline.
    """
    try:
        indexes = [pipeline.index(f) for f in required_filters]
    except ValueError as e:
        LOGGER.debug(e)
        return False

    return indexes == sorted(indexes)


def filter_factory(global_conf, **local_conf):
    """Standard filter factory to use the middleware with paste.deploy"""
    CONF.update(global_conf)
    CONF.update(local_conf)

    # Reassign config to logger
    global LOGGER
    LOGGER = get_logger(CONF, log_route='swift3')

    def swift3_filter(app):
        return Swift3Middleware(app, CONF)

    return swift3_filter<|MERGE_RESOLUTION|>--- conflicted
+++ resolved
@@ -51,32 +51,9 @@
         is_secure=False,
         calling_format=boto.s3.connection.OrdinaryCallingFormat())
 """
-
-<<<<<<< HEAD
 import rfc822
 
 from cStringIO import StringIO
-
-from swift.common.utils import get_logger, iter_multipart_mime_documents, \
-    parse_content_disposition
-
-from swift3.exception import NotS3Request
-from swift3.request import Request
-from swift3.response import HTTPOk, ErrorResponse, InternalError, MethodNotAllowed, \
-    ResponseBase
-from swift3.cfg import CONF
-
-# List of  sub-resources that must be maintained as part of the HMAC
-# signature string.
-ALLOWED_SUB_RESOURCES = sorted([
-    'acl', 'delete', 'lifecycle', 'location', 'logging', 'notification',
-    'partNumber', 'policy', 'requestPayment', 'torrent', 'uploads', 'uploadId',
-    'versionId', 'versioning', 'versions ', 'website'
-])
-
-#: The size of data to read from the form at any given time.
-READ_CHUNK_SIZE = 4096
-=======
 from paste.deploy import loadwsgi
 
 from swift.common.wsgi import PipelineWrapper, loadcontext
@@ -84,35 +61,40 @@
 from swift3.exception import NotS3Request
 from swift3.request import Request, S3AclRequest
 from swift3.response import ErrorResponse, InternalError, MethodNotAllowed, \
-    ResponseBase
+    ResponseBase, HTTPOk
 from swift3.cfg import CONF
 from swift3.utils import LOGGER
-from swift.common.utils import get_logger
->>>>>>> 65e9db5d
+from swift.common.utils import get_logger, iter_multipart_mime_documents, \
+    parse_content_disposition
+
+#: The size of data to read from the form at any given time.
+READ_CHUNK_SIZE = 4096
 
 
 class Swift3Middleware(object):
     """Swift3 S3 compatibility midleware"""
-<<<<<<< HEAD
-
-    def __init__(self, app, *args, **kwargs):
+    def __init__(self, app, conf, *args, **kwargs):
         self.app = app
-        self.logger = get_logger(CONF, log_route='swift3')
+        self.slo_enabled = True
+        self.check_pipeline(conf)
         self.storage_domain = CONF.get('storage_domain', 'example.com')
+        self.logger = get_logger(conf, log_route='swift3')
 
     def __call__(self, env, start_response):
         try:
-            # CORS
             resp = self.cors(env)
-
-            if not resp:
-                # SubdomainCallingFormat
+            if resp:
+                return resp
+
+            if CONF.s3_acl:
+                req = S3AclRequest(env, self.app, self.slo_enabled)
+            else:
                 self.domain_remap(env)
 
                 # POST
                 self.post_request(env)
 
-                req = Request(env)
+                req = Request(env, self.slo_enabled)
 
                 if req.is_service_request:
                     env['swift.source'] = 'account'
@@ -121,21 +103,7 @@
                 elif req.is_object_request:
                     env['swift.source'] = 'object'
 
-                resp = self.handle_request(req)
-=======
-    def __init__(self, app, conf, *args, **kwargs):
-        self.app = app
-        self.slo_enabled = True
-        self.check_pipeline(conf)
-
-    def __call__(self, env, start_response):
-        try:
-            if CONF.s3_acl:
-                req = S3AclRequest(env, self.app, self.slo_enabled)
-            else:
-                req = Request(env, self.slo_enabled)
             resp = self.handle_request(req)
->>>>>>> 65e9db5d
         except NotS3Request:
             resp = self.app
         except ErrorResponse as err_resp:
